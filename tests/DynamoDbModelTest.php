--- conflicted
+++ resolved
@@ -27,689 +27,4 @@
     {
         return $this->testModel->getClient();
     }
-<<<<<<< HEAD
-
-    public function testGetAllRecordsWithGTCondition()
-    {
-        $this->seed(['count' => ['N' => 10]]);
-        $this->seed(['count' => ['N' => 11]]);
-        $this->seed(['count' => ['N' => 11]]);
-
-        $items = $this->testModel->where('count', '>', 10)->get();
-
-        $this->assertEquals(2, $items->count());
-
-        // OR condition
-        $items = $this->testModel
-            ->where('count', '>', 100)
-            ->orWhere('count', '>', 10)
-            ->get();
-
-        $this->assertEquals(2, $items->count());
-    }
-
-    public function testGetAllRecordsWithLTCondition()
-    {
-        $this->seed(['count' => ['N' => 10]]);
-        $this->seed(['count' => ['N' => 9]]);
-        $this->seed(['count' => ['N' => 11]]);
-
-        $items = $this->testModel->where('count', '<', 10)->get();
-
-        $this->assertEquals(1, $items->count());
-
-        // OR condition
-        $items = $this->testModel
-            ->where('count', '<', 1)
-            ->orWhere('count', '<', 10)
-            ->get();
-
-        $this->assertEquals(1, $items->count());
-    }
-
-    public function testGetAllRecordsWithGECondition()
-    {
-        $this->seed(['count' => ['N' => 10]]);
-        $this->seed(['count' => ['N' => 9]]);
-        $this->seed(['count' => ['N' => 11]]);
-
-        $items = $this->testModel->where('count', '>=', 10)->get();
-
-        $this->assertEquals(2, $items->count());
-
-        // OR condition
-        $items = $this->testModel
-            ->where('count', '>=', 10)
-            ->orWhere('count', '>=', 100)
-            ->get();
-
-        $this->assertEquals(2, $items->count());
-    }
-
-    public function testGetAllRecordsWithLECondition()
-    {
-        $this->seed(['count' => ['N' => 10]]);
-        $this->seed(['count' => ['N' => 9]]);
-        $this->seed(['count' => ['N' => 11]]);
-
-        $items = $this->testModel->where('count', '<=', 10)->get();
-
-        $this->assertEquals(2, $items->count());
-
-        // OR condition
-        $items = $this->testModel
-            ->where('count', '<=', 10)
-            ->orWhere('count', '<=', 1)
-            ->get();
-
-        $this->assertEquals(2, $items->count());
-    }
-
-    public function testGetAllRecordsWithBeginsWithOperator()
-    {
-        $this->seed(['description' => ['S' => 'Foo_1']]);
-        $this->seed(['description' => ['S' => 'Foo_2']]);
-        $this->seed(['description' => ['S' => 'Bar_Foo']]);
-
-        $items = $this->testModel->where('description', 'BEGINS_WITH', 'Foo')->get();
-
-        $this->assertEquals(2, $items->count());
-
-        // OR condition
-        $items = $this->testModel
-            ->where('description', 'BEGINS_WITH', 'Foo')
-            ->orWhere('description', 'BEGINS_WITH', 'Bar')
-            ->get();
-
-        $this->assertEquals(3, $items->count());
-    }
-
-    public function testGetAllRecordsWithContainsOperator()
-    {
-        $this->seed(['description' => ['L' => [['S' => 'foo'], ['S' => 'bar']]]]);
-        $this->seed(['description' => ['L' => [['S' => 'foo'], ['S' => 'bar2']]]]);
-
-        $items = $this->testModel->where('description', 'CONTAINS', 'foo')->get();
-
-        $this->assertEquals(2, $items->count());
-
-        $items = $this->testModel->where('description', 'CONTAINS', 'bar2')->get();
-
-        $this->assertEquals(1, $items->count());
-
-        // OR condition
-        $items = $this->testModel
-            ->where('description', 'CONTAINS', 'bar2')
-            ->orWhere('description', 'CONTAINS', 'foo')
-            ->get();
-
-        $this->assertEquals(2, $items->count());
-    }
-
-    public function testGetAllRecordsWithNotContainsOperator()
-    {
-        $this->seed(['description' => ['L' => [['S' => 'foo'], ['S' => 'bar']]]]);
-        $this->seed(['description' => ['L' => [['S' => 'foo'], ['S' => 'bar2']]]]);
-
-        $items = $this->testModel->where('description', 'NOT_CONTAINS', 'foo')->get();
-
-        $this->assertEquals(0, $items->count());
-
-        $items = $this->testModel->where('description', 'NOT_CONTAINS', 'foobar')->get();
-
-        $this->assertEquals(2, $items->count());
-
-        // OR condition
-        $items = $this->testModel
-            ->where('description', 'NOT_CONTAINS', 'oo')
-            ->orWhere('description', 'NOT_CONTAINS', 'aa')
-            ->get();
-
-        $this->assertEquals(2, $items->count());
-    }
-
-    public function testGetAllRecordsWithBetweenOperator()
-    {
-        $this->seed(['description' => ['N' => 10]]);
-        $this->seed(['description' => ['N' => 11]]);
-
-        $items = $this->testModel->where('description', 'BETWEEN', [1, 11])->get();
-
-        $this->assertEquals(2, $items->count());
-
-        $items = $this->testModel->where('description', 'BETWEEN', [100, 110])->get();
-
-        $this->assertEquals(0, $items->count());
-
-        // OR condition
-        $items = $this->testModel
-            ->where('description', 'BETWEEN', [100, 110])
-            ->orWhere('description', 'BETWEEN', [1, 11])
-            ->get();
-
-        $this->assertEquals(2, $items->count());
-    }
-
-    public function testGetFirstRecord()
-    {
-        $firstItem = $this->seed();
-
-        $items = $this->testModel->first();
-
-        $this->assertEquals(array_get($firstItem, 'id.S'), $items->id);
-    }
-
-    public function testChainedMethods()
-    {
-        $firstItem = $this->seed([
-            'name' => ['S' => 'Same Name'],
-            'description' => ['S' => 'First Description'],
-        ]);
-
-        $secondItem = $this->seed([
-            'name' => ['S' => 'Same Name'],
-            'description' => ['S' => 'Second Description'],
-        ]);
-
-        $foundItems = $this->testModel
-            ->where('name', $firstItem['name']['S'])
-            ->where('description', $firstItem['description']['S'])
-            ->all();
-
-        $this->assertEquals(1, $foundItems->count());
-
-        $this->assertEquals($this->testModel->unmarshalItem($firstItem), $foundItems->first()->toArray());
-
-        $foundItems = $this->testModel
-            ->where('name', $secondItem['name']['S'])
-            ->where('description', $secondItem['description']['S'])
-            ->all();
-
-        $this->assertEquals(1, $foundItems->count());
-
-        $this->assertEquals($this->testModel->unmarshalItem($secondItem), $foundItems->first()->toArray());
-    }
-
-    public function testLookUpByKey()
-    {
-        $this->seed();
-
-        $item = $this->seed();
-
-        $foundItems = $this->testModel->where('id', $item['id']['S'])->get();
-
-        $this->assertEquals(1, $foundItems->count());
-
-        $this->assertEquals($this->testModel->unmarshalItem($item), $foundItems->first()->toArray());
-    }
-
-    public function testCount()
-    {
-        $this->seed();
-        $this->seed(['name' => ['S' => 'Foo']]);
-        $this->seed(['name' => ['S' => 'Foo']]);
-
-        $this->assertEquals(3, $this->testModel->count());
-        $this->assertEquals(1, $this->testModel->take(1)->count());
-        $this->assertEquals(2, $this->testModel->where('name', 'Foo')->count());
-    }
-
-    public function testCountQuery()
-    {
-        $raw = $this->testModel->toDynamoDbQuery(['count(*)']);
-
-        $this->assertEquals([
-            'TableName' => $this->testModel->getTable(),
-            'Select' => 'COUNT',
-        ], $raw->query);
-    }
-
-    public function testDifferentQueries()
-    {
-        $expectedFoo = $this->seed([
-            'name' => ['S' => 'Foo'],
-        ]);
-
-        $expectedBar = $this->seed([
-            'name' => ['S' => 'Bar'],
-        ]);
-
-        $fooQuery = $this->testModel->where('name', 'Foo');
-        $barQuery = $this->testModel->where('name', 'Bar');
-
-        $this->assertEquals(1, $fooQuery->count());
-        $this->assertEquals(1, $barQuery->count());
-        $this->assertEquals($this->testModel->unmarshalItem($expectedFoo), $fooQuery->first()->toArray());
-        $this->assertEquals($this->testModel->unmarshalItem($expectedBar), $barQuery->first()->toArray());
-    }
-
-    public function testWhereIn()
-    {
-        $this->seed(['name' => ['S' => 'foo']]);
-        $this->seed(['name' => ['S' => 'foo']]);
-        $this->seed(['name' => ['S' => 'bar']]);
-        $this->seed(['name' => ['S' => 'foobar']]);
-
-        $items = $this->testModel->whereIn('name', ['foo', 'bar'])->get();
-
-        $this->assertEquals(3, $items->count());
-
-        foreach ($items as $item) {
-            $this->assertContains($item->name, ['foo', 'bar']);
-        }
-
-        // OR condition
-        $items = $this->testModel
-            ->whereIn('name', ['foo', 'bar'])
-            ->orWhereIn('name', ['foobar'])
-            ->get();
-
-        $this->assertEquals(4, $items->count());
-
-        foreach ($items as $item) {
-            $this->assertContains($item->name, ['foo', 'bar', 'foobar']);
-        }
-    }
-
-    public function testWhereNull()
-    {
-        $this->seed();
-        $this->seed([], ['name']);
-
-        $items = $this->testModel->whereNull('name')->get();
-
-        $this->assertEquals(1, $items->count());
-
-        $this->assertNull($items->first()->name);
-
-        // OR condition
-        $items = $this->testModel->whereNull('name')->orWhereNull('description')->get();
-
-        $this->assertEquals(1, $items->count());
-
-        $this->assertNull($items->first()->name);
-    }
-
-    public function testWhereNotNull()
-    {
-        $this->seed();
-        $this->seed([], ['name']);
-
-        $items = $this->testModel->whereNotNull('name')->get();
-
-        $this->assertEquals(1, $items->count());
-
-        $this->assertNotNull($items->first()->name);
-
-        // OR condition
-        $items = $this->testModel->whereNotNull('name')->orWhereNotNull('description')->get();
-
-        $this->assertEquals(2, $items->count());
-    }
-
-    public function testChunkScan()
-    {
-        $this->seed(['name' => ['S' => 'Foo']]);
-        $this->seed(['name' => ['S' => 'Foo2']]);
-        $this->seed(['name' => ['S' => 'Foo3']]);
-
-        $iteration = 1;
-
-        $this->testModel->chunk(2, function ($results) use (&$iteration) {
-            if ($iteration === 1) {
-                $this->assertEquals(2, count($results));
-            } elseif ($iteration === 2) {
-                $this->assertEquals(1, count($results));
-            }
-
-            $iteration++;
-        });
-
-        $this->assertEquals(3, $iteration);
-    }
-
-    public function testChunkScanCondition()
-    {
-        $this->seed(['name' => ['S' => 'Foo'], 'skey' => ['S' => 'test']]);
-        $this->seed(['name' => ['S' => 'Foo1'], 'skey' => ['S' => 'test']]);
-        $this->seed(['name' => ['S' => 'Foo2'], 'skey' => ['S' => 'test']]);
-        $this->seed(['name' => ['S' => 'Foo3'], 'skey' => ['S' => 'test2']]);
-        $this->seed(['name' => ['S' => 'Foo4'], 'skey' => ['S' => 'test2']]);
-
-        $total_results = 0;
-
-        // Because of how Scan works with conditions you can't guarantee each chunk size will === 2
-        $this->testModel->where('skey', 'test')->chunk(2, function ($results) use (&$total_results) {
-            $this->assertLessThanOrEqual(2, count($results));
-
-            foreach ($results as $res) {
-                $this->assertEquals('test', $res['skey']);
-                $total_results++;
-            }
-        });
-
-        $this->assertEquals(3, $total_results);
-    }
-
-    public function testStaticMethods()
-    {
-        $item = $this->seed(['name' => ['S' => 'Foo'], 'description' => ['S' => 'Bar']]);
-
-        $item = $this->testModel->unmarshalItem($item);
-
-        $this->assertEquals([$item], TestModel::all()->toArray());
-
-        $this->assertEquals(1, TestModel::where('name', 'Foo')->where('description', 'Bar')->get()->count());
-
-        $this->assertEquals($item, TestModel::first()->toArray());
-
-        $this->assertEquals($item, TestModel::find($item['id'])->toArray());
-    }
-
-    public function testNestedConditions()
-    {
-        $this->seed(['name' => ['S' => 'Foo'], 'count' => ['N' => 0]]);
-        $this->seed(['name' => ['S' => 'Foo'], 'count' => ['N' => 10]]);
-        $this->seed(['name' => ['S' => 'FooFoo'], 'count' => ['N' => 20]]);
-
-        $items = $this->testModel
-            ->where('name', 'contains', 'Foo')
-            ->where(function ($query) {
-                $query->where('count', 0)->orWhere('count', 10);
-            })
-            ->get();
-
-        $this->assertEquals(2, $items->count());
-
-        foreach ($items as $item) {
-            $this->assertEquals('Foo', $item->name);
-        }
-    }
-
-    public function testConditionContainingIndexKeyAndNonIndexKey()
-    {
-        $this->seed([
-            'name' => ['S' => 'Bar'],
-            'count' => ['N' => 11],
-        ]);
-
-        $item = $this->seed([
-            'name' => ['S' => 'Foo'],
-            'count' => ['N' => 10],
-        ]);
-
-        $expectedItem = $this->testModel->unmarshalItem($item);
-
-        $foundItems = $this->testModel
-            ->where('count', 10)
-            ->where('name', 'Foo')
-            ->get();
-
-        $this->assertEquals(1, $foundItems->count());
-        $this->assertEquals($expectedItem, $foundItems->first()->toArray());
-    }
-
-    public function testSerialize()
-    {
-        $item = $this->testModel->unmarshalItem($this->seed());
-        $serializedItems = serialize($this->testModel->all());
-        $unserializedItems = unserialize($serializedItems);
-
-        $this->assertEquals([$item], $unserializedItems->toArray());
-        $this->assertInstanceOf(get_class($this->testModel), $unserializedItems->first());
-    }
-
-    public function testLimit()
-    {
-        $count = 10;
-        for ($i = 0; $i < $count; $i++) {
-            $this->seed(['name' => ['S' => 'foo']]);
-        }
-
-        $items = $this->testModel->take(3)->get();
-        $this->assertEquals(3, $items->count());
-
-        $items = $this->testModel->limit(3)->get();
-        $this->assertEquals(3, $items->count());
-
-        // Ensure "limit" is reset in new queries
-        $items = $this->testModel->get();
-        $this->assertEquals($count, $items->count());
-
-        $items = $this->testModel->where('name', 'foo')->take(4)->get();
-        $this->assertEquals(4, $items->count());
-    }
-
-    public function testRemoveNestedAttribute()
-    {
-        $this->seed(['id' => ['S' => 'foo']]);
-
-        $this->testModel
-            ->where('id', 'foo')
-            ->removeAttribute('nested.foo');
-
-        $item = $this->testModel->find('foo');
-        $this->assertArrayNotHasKey('foo', $item->nested);
-    }
-
-    public function testRemoveAttributesOnQuery()
-    {
-        $this->seed(['id' => ['S' => 'foo']]);
-
-        $this->testModel
-            ->where('id', 'foo')
-            ->removeAttribute('description', 'name', 'nested.foo', 'nested.nestedArray[0]', 'nestedArray[0]');
-
-        $item = $this->testModel->find('foo');
-        $this->assertRemoveAttributes($item);
-    }
-
-    public function testRemoveAttributesOnModel()
-    {
-        $this->seed(['id' => ['S' => 'foo']]);
-
-        $item = $this->testModel->first();
-        $item->removeAttribute('description', 'name', 'nested.foo', 'nested.nestedArray[0]', 'nestedArray[0]');
-        $item = $this->testModel->first();
-
-        $this->assertRemoveAttributes($item);
-    }
-
-    public function testAfterForQueryOperation()
-    {
-        for ($i = 0; $i < 10; $i++) {
-            $this->seed(['count' => ['N' => 10]]);
-        }
-
-        // Paginate 2 items at a time
-        $pageSize = 2;
-        $last = null;
-        $paginationResult = collect();
-
-        do {
-            $items = $this->testModel
-                ->where('count', 10)
-                ->after($last)
-                ->limit($pageSize)->all();
-            $last = $items->last();
-            $paginationResult = $paginationResult->merge($items->pluck('count'));
-        } while ($last);
-
-        $this->assertCount(10, $paginationResult);
-        $paginationResult->each(function ($count) {
-            $this->assertEquals(10, $count);
-        });
-    }
-
-    public function testAfterForScanOperation()
-    {
-        foreach (range(0, 9) as $i) {
-            $this->seed(['count' => ['N' => $i]]);
-        }
-
-        // Paginate 2 items at a time
-        $pageSize = 2;
-        $last = null;
-        $paginationResult = collect();
-
-        do {
-            $items = $this->testModel
-                ->after($last)
-                ->limit($pageSize)->all();
-            $last = $items->last();
-            $paginationResult = $paginationResult->merge($items->pluck('count'));
-        } while ($last);
-
-        $this->assertEquals(range(0, 9), $paginationResult->sort()->values()->toArray());
-    }
-
-    public function testAfterKeyForQueryOperation()
-    {
-        for ($i = 0; $i < 10; $i++) {
-            $this->seed(['count' => ['N' => 10]]);
-        }
-
-        // Paginate 2 items at a time
-        $pageSize = 2;
-        $last = null;
-        $paginationResult = collect();
-        $afterKey = null;
-
-        do {
-            if (!empty($items)) {
-                $afterKey = $items->getLastEvaluatedKey();
-            }
-            $items = $this->testModel
-                ->where('count', 10)
-                ->afterKey($afterKey)
-                ->limit($pageSize)->all();
-            $last = $items->last();
-            $paginationResult = $paginationResult->merge($items->pluck('count'));
-        } while ($last);
-
-        $this->assertCount(10, $paginationResult);
-        $paginationResult->each(function ($count) {
-            $this->assertEquals(10, $count);
-        });
-    }
-
-    public function testAfterKeyForScanOperation()
-    {
-        foreach (range(0, 9) as $i) {
-            $this->seed(['count' => ['N' => $i]]);
-        }
-
-        // Paginate 2 items at a time
-        $pageSize = 2;
-        $last = null;
-        $paginationResult = collect();
-        $afterKey = null;
-
-        do {
-            if (!empty($items)) {
-                $afterKey = $items->getLastEvaluatedKey();
-            }
-            $items = $this->testModel
-                ->afterKey($afterKey)
-                ->limit($pageSize)->all();
-            $last = $items->last();
-            $paginationResult = $paginationResult->merge($items->pluck('count'));
-        } while ($last);
-
-        $this->assertEquals(range(0, 9), $paginationResult->sort()->values()->toArray());
-    }
-
-    public function testDecorateRawQuery()
-    {
-        foreach (range(0, 9) as $i) {
-            $this->seed(['count' => ['N' => $i]]);
-        }
-
-        $items = $this->testModel
-            ->decorate(function (RawDynamoDbQuery $raw) {
-                $raw->op = 'Scan';
-                $raw->query['FilterExpression'] = '#count > :count';
-                $raw->query['ExpressionAttributeNames'] = [
-                    '#count' => 'count'
-                ];
-                $raw->query['ExpressionAttributeValues'] = [
-                    ':count' => ['N' => 0],
-                ];
-            })
-            ->get();
-
-        $this->assertEquals(range(1, 9), $items->pluck('count')->sort()->values()->toArray());
-    }
-
-    protected function assertRemoveAttributes($item)
-    {
-        $this->assertNull($item->name);
-        $this->assertNull($item->description);
-        $this->assertArrayNotHasKey('foo', $item->nested);
-        $this->assertCount(0, $item->nested['nestedArray']);
-        $this->assertCount(1, $item->nestedArray);
-        $this->assertNotContains('first', $item->nestedArray);
-        $this->assertNotNull($item->nested['hello']);
-        $this->assertNotNull($item->count);
-        $this->assertNotNull($item->author);
-    }
-
-    public function seed($attributes = [], $exclude = [])
-    {
-        $item = [
-            'id' => ['S' => str_random(36)],
-            'name' => ['S' => str_random(36)],
-            'description' => ['S' => str_random(256)],
-            'count' => ['N' => rand()],
-            'author' => ['S' => str_random()],
-            'nested' => [
-                'M' => [
-                    'foo' => ['S' => 'bar'],
-                    'nestedArray' => ['L' => [['S' => 'first']]],
-                    'hello' => ['S' => 'world'],
-                ],
-            ],
-            'nestedArray' => [
-                'L' => [
-                    ['S' => 'first'],
-                    ['S' => 'second'],
-                ],
-            ],
-        ];
-
-        $item = array_merge($item, $attributes);
-        $item = array_except($item, $exclude);
-
-        $this->getClient()->putItem([
-            'TableName' => $this->testModel->getTable(),
-            'Item' => $item,
-        ]);
-
-        return $item;
-    }
-}
-
-// phpcs:disable PSR1.Classes.ClassDeclaration.MultipleClasses
-class TestModel extends \BaoPham\DynamoDb\DynamoDbModel
-{
-    protected $fillable = [
-        'name',
-        'description',
-        'count',
-        'author',
-        'nested',
-        'nestedArray',
-    ];
-
-    protected $table = 'test_model';
-
-    protected $dynamoDbIndexKeys = [
-        'count_index' => [
-            'hash' => 'count',
-        ],
-    ];
-}
-// phpcs:enable PSR1.Classes.ClassDeclaration.MultipleClasses
-=======
-}
->>>>>>> 42e66691
+}